# Copyright (c) 2019 UAVCAN Consortium
# This software is distributed under the terms of the MIT License.
# Author: Pavel Kirienko <pavel@uavcan.org>

import enum
import time
import errno
import typing
import struct
import asyncio
<<<<<<< HEAD
import concurrent.futures
import logging
import threading
import can  # type: ignore
import pyuavcan.transport
import pyuavcan.transport.can.media as _media
import dataclasses
import collections
=======
from pyuavcan.transport.can.media import Media, FilterConfiguration, Envelope
>>>>>>> dc4abecd


_logger = logging.getLogger(__name__)


<<<<<<< HEAD
@dataclasses.dataclass(frozen=True)
class _InterfaceParameters:
    interface_name: str
    channel_name:   str


@dataclasses.dataclass(frozen=True)
class _ClassicInterfaceParameters(_InterfaceParameters):
    bitrate: int


@dataclasses.dataclass(frozen=True)
class _FDInterfaceParameters(_InterfaceParameters):
    bitrate: typing.Tuple[int, int]


def _construct_socketcan(parameters: _InterfaceParameters) -> can.ThreadSafeBus:
    if isinstance(parameters, _ClassicInterfaceParameters):
        return can.ThreadSafeBus(interface=parameters.interface_name,
                                 channel=parameters.channel_name,
                                 fd=False)    
    elif isinstance(parameters, _FDInterfaceParameters):
        return can.ThreadSafeBus(interface=parameters.interface_name,
                                 channel=parameters.channel_name,
                                 fd=True)    
    else:
        raise TypeError(f'Invalid parameters: {parameters}')   


def _construct_kvaser(parameters: _InterfaceParameters) -> can.ThreadSafeBus:
    if isinstance(parameters, _ClassicInterfaceParameters):
        return can.ThreadSafeBus(interface=parameters.interface_name,
                                 channel=parameters.channel_name,
                                 bitrate=parameters.bitrate,
                                 fd=False)
    elif isinstance(parameters, _FDInterfaceParameters):
        return can.ThreadSafeBus(interface=parameters.interface_name,
                                 channel=parameters.channel_name,
                                 bitrate=parameters.bitrate[0],
                                 fd=True,
                                 data_bitrate=parameters.bitrate[1])
    else:
        raise TypeError(f'Invalid parameters: {parameters}')


def _construct_slcan(parameters: _InterfaceParameters) -> can.ThreadSafeBus:
    if isinstance(parameters, _ClassicInterfaceParameters):
        # only default ttyBaudrate is possible (115200)
        return can.ThreadSafeBus(interface=parameters.interface_name,
                                 channel=parameters.channel_name,
                                 bitrate=parameters.bitrate)
    elif isinstance(parameters, _FDInterfaceParameters):
        raise TypeError(f'Interface does not support CAN FD: {parameters.interface_name}')
    else:
        raise TypeError(f'Invalid parameters: {parameters}')


def _construct_pcan(parameters: _InterfaceParameters) -> can.ThreadSafeBus:
    if isinstance(parameters, _ClassicInterfaceParameters):
        return can.ThreadSafeBus(interface=parameters.interface_name,
                                 channel=parameters.channel_name,
                                 bitrate=parameters.bitrate)
    elif isinstance(parameters, _FDInterfaceParameters):
        """
        These magic numbers come from the settings of PCAN adapter.
        They don't allow any direct baudrate settings, you have to set all lengths and value of the main frequency. 
        Bit lengths below are very universal and can be applied for almost every popular baudrate. 
        There is probably a better solution here, but it needs significantly more time to implement it.
        """
        f_clock = 40000000
        nom_tseg1, nom_tseg2, nom_sjw = 3, 1, 1
        data_tseg1, data_tseg2, data_sjw = 3, 1, 1

        nom_br = int(f_clock / parameters.bitrate[0] / (nom_tseg1 + nom_tseg2 + nom_sjw))
        data_br = int(f_clock / parameters.bitrate[1] / (data_tseg1 + data_tseg2 + data_sjw))
        # TODO: validate the result and see if it is within an acceptable range
        
        return can.ThreadSafeBus(interface=parameters.interface_name,
                                 channel=parameters.channel_name,
                                 f_clock=f_clock,
                                 nom_brp=nom_br,
                                 data_brp=data_br,
                                 nom_tseg1=nom_tseg1,
                                 nom_tseg2=nom_tseg2,
                                 nom_sjw=nom_sjw,
                                 data_tseg1=data_tseg1,
                                 data_tseg2=data_tseg2,
                                 data_sjw=data_sjw,
                                 fd=True)
    else:
        raise TypeError(f'Invalid parameters: {parameters}')


def _construct_virtual(parameters: _InterfaceParameters) -> can.ThreadSafeBus:
    if isinstance(parameters, _ClassicInterfaceParameters):
        return can.ThreadSafeBus(interface=parameters.interface_name,
                                 bitrate=parameters.bitrate)
    elif isinstance(parameters, _FDInterfaceParameters):
        return can.ThreadSafeBus(interface=parameters.interface_name)
    else:
        raise TypeError(f'Invalid parameters: {parameters}')


def _construct_any(parameters: _InterfaceParameters) -> can.ThreadSafeBus:
    raise TypeError(f'Interface not supported yet: {parameters.interface_name}')


_CONSTRUCTORS: typing.DefaultDict[str, typing.Callable[[_InterfaceParameters],
                                                       can.ThreadSafeBus]] = collections.defaultdict(
    lambda: _construct_any,
    {
        'socketcan': _construct_socketcan,
        'kvaser':    _construct_kvaser,
        'slcan':     _construct_slcan,
        'pcan':      _construct_pcan,
        'virtual':   _construct_virtual,
    }
)


class PythonCANMedia(_media.Media):
=======
class PythonCANMedia(Media):
>>>>>>> dc4abecd
    """
    A media interface adapter for `python-can <https://github.com/hardbyte/python-can>`_.

    - Usage example for PCAN-USB channel 1 (bitrate = 500k, mtu = 8, Node-ID = 10)::
    
        CAN(can.media.pythoncan.PythonCANMedia('pcan:PCAN_USBBUS1',5000000,8),10)
    - Usage example for PCAN-USB channel 1 (nom.bitrate = 500k, data.bitrate = 2M, mtu = 8, Node-ID = 10)::
    
        CAN(can.media.pythoncan.PythonCANMedia('pcan:PCAN_USBBUS1',[5000000,2000000],8),10)
    - Usage example for Kvaser channel 0 (bitrate = 500k, mtu = 8, Node-ID = 10)::
    
        CAN(can.media.pythoncan.PythonCANMedia('kvaser:0',5000000,8),10)
    """
    
    MAXIMAL_TIMEOUT_SEC = 0.001

    def __init__(self, iface_name: str, bitrate: typing.Union[int, typing.Tuple[int, int]], mtu: int) -> None:
        """
        CAN Classic/FD are possible. CAN FD is used if MTU value > 8 or two bitrates are used (nom and data).
        
        :param iface_name: Interface name consisting of interface and channel separated with a colon.
            E.g., ``kvaser:0``.

        :param bitrate: bitrate value in bauds. 
            Single integer for CAN Classic, two values for CAN FD.
        
        :param mtu: The maximum data field size in bytes.
            This value must belong to Media.VALID_MTU_SET.

        """
        self._conn_name = str(iface_name).split(':')
        if len(self._conn_name) != 2:
            raise pyuavcan.transport.InvalidMediaConfigurationError(
                "Interface name %r does not match the format 'interface:channel'" % str(iface_name)
            )
        if mtu not in self.VALID_MTU_SET:
            raise RuntimeError(f'Wrong MTU value: {mtu}')
        self._mtu = int(mtu)
        self._loop = asyncio.get_event_loop()
        self._closed = False
        self._maybe_thread: typing.Optional[threading.Thread] = None
        self._background_executor = concurrent.futures.ThreadPoolExecutor(max_workers=3)
        bitrate = (int(bitrate), int(bitrate)) if isinstance(bitrate, int) else (int(bitrate[0]), int(bitrate[1]))
        self._is_fd = self._mtu > min(self.VALID_MTU_SET) or len(set(bitrate)) > 1
        params: typing.Union[_FDInterfaceParameters, _ClassicInterfaceParameters]
        if self._is_fd:
            params = _FDInterfaceParameters(interface_name=self._conn_name[0],
                                            channel_name=self._conn_name[1],
                                            bitrate=bitrate)
        else:
            params = _ClassicInterfaceParameters(interface_name=self._conn_name[0],
                                                 channel_name=self._conn_name[1],
                                                 bitrate=bitrate[0])
        self._bus = _CONSTRUCTORS[self._conn_name[0]](params)
        self._loopback_lock = threading.Lock()
        self._loop_frames: typing.List[_media.DataFrame] = []
        super(PythonCANMedia, self).__init__()

    @property
    def loop(self) -> asyncio.AbstractEventLoop:
        return self._loop

    @property
    def interface_name(self) -> str:
        return ':'.join(self._conn_name)

    @property
    def mtu(self) -> int:
        return self._mtu

    @property
    def number_of_acceptance_filters(self) -> int:
        #just a placeholder to avoid error
        return 1

<<<<<<< HEAD
    def start(self, handler: _media.Media.ReceivedFramesHandler, no_automatic_retransmission: bool) -> None:
        if self._maybe_thread is None:
            self._maybe_thread = threading.Thread(target=self._thread_function,
                                                  name=str(self),
                                                  args=(handler,),
                                                  daemon=True)
            self._maybe_thread.start()
            if no_automatic_retransmission:
                _logger.info('%s non-automatic retransmission is not supported', self)
        else:
            raise RuntimeError('The RX frame handler is already set up')

    def configure_acceptance_filters(self, configuration: typing.Sequence[_media.FilterConfiguration]) -> None:
        if self._closed:
            raise pyuavcan.transport.ResourceClosedError(repr(self))
        filters = []
        for f in configuration:
            f_dict = {}
            f_dict['can_id'] = f.identifier
            f_dict['can_mask'] = f.mask
            f_dict['extended'] = f.format == _media.FrameFormat.EXTENDED
            filters.append(f_dict)
        _logger.info('Acceptance filters activated: %s', ', '.join(map(str, configuration)))
        self._bus.set_filters(filters)

    def send_msg(self, msg: can.Message, timeout: float) -> None:
        self._bus.send(msg, timeout=timeout)

    async def send_until(self, frames: typing.Iterable[_media.DataFrame], monotonic_deadline: float) -> int:
        num_sent = 0
        for f in frames:
            if self._closed:
                raise pyuavcan.transport.ResourceClosedError(repr(self))
            message = can.Message(arbitration_id=f.identifier, is_extended_id=(f.format == _media.FrameFormat.EXTENDED), data=f.data, is_fd=self._is_fd)
            if f.loopback:
                with self._loopback_lock:
                    self._loop_frames.append(f)
            try:
                await self._loop.run_in_executor(
                    self._background_executor,
                    lambda: self.send_msg(message, timeout=monotonic_deadline - self._loop.time())
                )
            except asyncio.TimeoutError:
                break
            else:
                num_sent += 1
        return num_sent
=======
    def start(self, handler: Media.ReceivedFramesHandler, no_automatic_retransmission: bool) -> None:
        raise NotImplementedError

    def configure_acceptance_filters(self, configuration: typing.Sequence[FilterConfiguration]) -> None:
        _logger.warning(
            "%s FIXME: acceptance filter configuration is not yet implemented; please submit patches! "
            "Requested configuration: %s",
            self,
            ", ".join(map(str, configuration)),
        )

    async def send(self, frames: typing.Iterable[Envelope], monotonic_deadline: float) -> int:
        raise NotImplementedError
>>>>>>> dc4abecd

    def close(self) -> None:
        self._closed = True
        try:
            self._bus.shutdown()
        except Exception:
            _logger.exception('Bus closing error')

    @staticmethod
    def list_available_interface_names() -> typing.Iterable[str]:
        return []  # No support is possible now

    def _thread_function(self, handler: _media.Media.ReceivedFramesHandler) -> None:
        def handler_wrapper(frs: typing.Sequence[_media.TimestampedDataFrame]) -> None:
            try:
                if not self._closed:  # Don't call after closure to prevent race conditions and use-after-close.
                    handler(frs)
            except Exception as exc:
                _logger.exception('%s unhandled exception in the receive handler: %s; lost frames: %s', self, exc, frs)

        while not self._closed:
            try:
                frames: typing.List[_media.TimestampedDataFrame] = []
                try:
                    msg = self._read_frame()
                    if msg is not None:
                        frames.append(msg)
                except OSError as ex:
                    raise
                if len(self._loop_frames) > 0:
                    with self._loopback_lock:
                        for frame in self._loop_frames:
                            loop_ts = pyuavcan.transport.Timestamp.now()
                            frames.append(_media.TimestampedDataFrame(identifier=frame.identifier,
                                                                      data=frame.data,
                                                                      format=frame.format,
                                                                      loopback=frame.loopback,
                                                                      timestamp=loop_ts))
                        self._loop_frames.clear()
                if len(frames) > 0:
                    self._loop.call_soon_threadsafe(handler_wrapper, frames)
            except OSError as ex:
                if not self._closed:
                    _logger.exception('%s thread input/output error; stopping: %s', self, ex)
                break
            except Exception as ex:
                _logger.exception('%s thread failure: %s', self, ex)
                if not self._closed:
                    time.sleep(1)       # Is this an adequate failure management strategy?

        self._closed = True
        _logger.info('%s thread is about to exit', self)

    def _read_frame(self) -> _media.TimestampedDataFrame:
        msg = self._bus.recv(self.MAXIMAL_TIMEOUT_SEC)
        if msg is not None:
            ts_system_ns = time.time_ns()
            ts_mono_ns = time.monotonic_ns()
            timestamp = pyuavcan.transport.Timestamp(system_ns=ts_system_ns, monotonic_ns=ts_mono_ns)
            loopback = False      # no possibility to get real loopback yet
            out = self._parse_native_frame(msg, loopback=loopback, timestamp=timestamp)
            if out is not None:
                return out

    @staticmethod
    def _parse_native_frame(msg: can.Message,
                            loopback: bool,
                            timestamp: pyuavcan.transport.Timestamp) \
            -> typing.Optional[_media.TimestampedDataFrame]:
        if msg.is_error_frame:  # error frame, ignore silently
            _logger.debug('Frame dropped: id_raw=%08x', msg.arbitration_id)
            return None
        frame_format = _media.FrameFormat.EXTENDED if msg.is_extended_id else _media.FrameFormat.BASE
        data = msg.data
        return _media.TimestampedDataFrame(identifier=msg.arbitration_id,
                                           data=data,
                                           format=frame_format,
                                           loopback=loopback,
                                           timestamp=timestamp)<|MERGE_RESOLUTION|>--- conflicted
+++ resolved
@@ -1,35 +1,27 @@
 # Copyright (c) 2019 UAVCAN Consortium
 # This software is distributed under the terms of the MIT License.
-# Author: Pavel Kirienko <pavel@uavcan.org>
-
-import enum
+# Author: Alex Kiselev <a.kiselev@volz-servos.com>, Pavel Kirienko <pavel@uavcan.org>
+
 import time
-import errno
 import typing
-import struct
 import asyncio
-<<<<<<< HEAD
 import concurrent.futures
 import logging
 import threading
 import can  # type: ignore
-import pyuavcan.transport
-import pyuavcan.transport.can.media as _media
 import dataclasses
 import collections
-=======
-from pyuavcan.transport.can.media import Media, FilterConfiguration, Envelope
->>>>>>> dc4abecd
+from pyuavcan.transport import Timestamp, ResourceClosedError, InvalidMediaConfigurationError
+from pyuavcan.transport.can.media import Media, FilterConfiguration, Envelope, FrameFormat, DataFrame
 
 
 _logger = logging.getLogger(__name__)
 
 
-<<<<<<< HEAD
 @dataclasses.dataclass(frozen=True)
 class _InterfaceParameters:
     interface_name: str
-    channel_name:   str
+    channel_name: str
 
 
 @dataclasses.dataclass(frozen=True)
@@ -44,55 +36,52 @@
 
 def _construct_socketcan(parameters: _InterfaceParameters) -> can.ThreadSafeBus:
     if isinstance(parameters, _ClassicInterfaceParameters):
-        return can.ThreadSafeBus(interface=parameters.interface_name,
-                                 channel=parameters.channel_name,
-                                 fd=False)    
-    elif isinstance(parameters, _FDInterfaceParameters):
-        return can.ThreadSafeBus(interface=parameters.interface_name,
-                                 channel=parameters.channel_name,
-                                 fd=True)    
-    else:
-        raise TypeError(f'Invalid parameters: {parameters}')   
+        return can.ThreadSafeBus(interface=parameters.interface_name, channel=parameters.channel_name, fd=False)
+    elif isinstance(parameters, _FDInterfaceParameters):
+        return can.ThreadSafeBus(interface=parameters.interface_name, channel=parameters.channel_name, fd=True)
+    else:
+        raise TypeError(f"Invalid parameters: {parameters}")
 
 
 def _construct_kvaser(parameters: _InterfaceParameters) -> can.ThreadSafeBus:
     if isinstance(parameters, _ClassicInterfaceParameters):
-        return can.ThreadSafeBus(interface=parameters.interface_name,
-                                 channel=parameters.channel_name,
-                                 bitrate=parameters.bitrate,
-                                 fd=False)
-    elif isinstance(parameters, _FDInterfaceParameters):
-        return can.ThreadSafeBus(interface=parameters.interface_name,
-                                 channel=parameters.channel_name,
-                                 bitrate=parameters.bitrate[0],
-                                 fd=True,
-                                 data_bitrate=parameters.bitrate[1])
-    else:
-        raise TypeError(f'Invalid parameters: {parameters}')
+        return can.ThreadSafeBus(
+            interface=parameters.interface_name, channel=parameters.channel_name, bitrate=parameters.bitrate, fd=False
+        )
+    elif isinstance(parameters, _FDInterfaceParameters):
+        return can.ThreadSafeBus(
+            interface=parameters.interface_name,
+            channel=parameters.channel_name,
+            bitrate=parameters.bitrate[0],
+            fd=True,
+            data_bitrate=parameters.bitrate[1],
+        )
+    else:
+        raise TypeError(f"Invalid parameters: {parameters}")
 
 
 def _construct_slcan(parameters: _InterfaceParameters) -> can.ThreadSafeBus:
     if isinstance(parameters, _ClassicInterfaceParameters):
         # only default ttyBaudrate is possible (115200)
-        return can.ThreadSafeBus(interface=parameters.interface_name,
-                                 channel=parameters.channel_name,
-                                 bitrate=parameters.bitrate)
-    elif isinstance(parameters, _FDInterfaceParameters):
-        raise TypeError(f'Interface does not support CAN FD: {parameters.interface_name}')
-    else:
-        raise TypeError(f'Invalid parameters: {parameters}')
+        return can.ThreadSafeBus(
+            interface=parameters.interface_name, channel=parameters.channel_name, bitrate=parameters.bitrate
+        )
+    elif isinstance(parameters, _FDInterfaceParameters):
+        raise TypeError(f"Interface does not support CAN FD: {parameters.interface_name}")
+    else:
+        raise TypeError(f"Invalid parameters: {parameters}")
 
 
 def _construct_pcan(parameters: _InterfaceParameters) -> can.ThreadSafeBus:
     if isinstance(parameters, _ClassicInterfaceParameters):
-        return can.ThreadSafeBus(interface=parameters.interface_name,
-                                 channel=parameters.channel_name,
-                                 bitrate=parameters.bitrate)
+        return can.ThreadSafeBus(
+            interface=parameters.interface_name, channel=parameters.channel_name, bitrate=parameters.bitrate
+        )
     elif isinstance(parameters, _FDInterfaceParameters):
         """
         These magic numbers come from the settings of PCAN adapter.
-        They don't allow any direct baudrate settings, you have to set all lengths and value of the main frequency. 
-        Bit lengths below are very universal and can be applied for almost every popular baudrate. 
+        They don't allow any direct baudrate settings, you have to set all lengths and value of the main frequency.
+        Bit lengths below are very universal and can be applied for almost every popular baudrate.
         There is probably a better solution here, but it needs significantly more time to implement it.
         """
         f_clock = 40000000
@@ -102,91 +91,90 @@
         nom_br = int(f_clock / parameters.bitrate[0] / (nom_tseg1 + nom_tseg2 + nom_sjw))
         data_br = int(f_clock / parameters.bitrate[1] / (data_tseg1 + data_tseg2 + data_sjw))
         # TODO: validate the result and see if it is within an acceptable range
-        
-        return can.ThreadSafeBus(interface=parameters.interface_name,
-                                 channel=parameters.channel_name,
-                                 f_clock=f_clock,
-                                 nom_brp=nom_br,
-                                 data_brp=data_br,
-                                 nom_tseg1=nom_tseg1,
-                                 nom_tseg2=nom_tseg2,
-                                 nom_sjw=nom_sjw,
-                                 data_tseg1=data_tseg1,
-                                 data_tseg2=data_tseg2,
-                                 data_sjw=data_sjw,
-                                 fd=True)
-    else:
-        raise TypeError(f'Invalid parameters: {parameters}')
+
+        return can.ThreadSafeBus(
+            interface=parameters.interface_name,
+            channel=parameters.channel_name,
+            f_clock=f_clock,
+            nom_brp=nom_br,
+            data_brp=data_br,
+            nom_tseg1=nom_tseg1,
+            nom_tseg2=nom_tseg2,
+            nom_sjw=nom_sjw,
+            data_tseg1=data_tseg1,
+            data_tseg2=data_tseg2,
+            data_sjw=data_sjw,
+            fd=True,
+        )
+    else:
+        raise TypeError(f"Invalid parameters: {parameters}")
 
 
 def _construct_virtual(parameters: _InterfaceParameters) -> can.ThreadSafeBus:
     if isinstance(parameters, _ClassicInterfaceParameters):
-        return can.ThreadSafeBus(interface=parameters.interface_name,
-                                 bitrate=parameters.bitrate)
+        return can.ThreadSafeBus(interface=parameters.interface_name, bitrate=parameters.bitrate)
     elif isinstance(parameters, _FDInterfaceParameters):
         return can.ThreadSafeBus(interface=parameters.interface_name)
     else:
-        raise TypeError(f'Invalid parameters: {parameters}')
+        raise TypeError(f"Invalid parameters: {parameters}")
 
 
 def _construct_any(parameters: _InterfaceParameters) -> can.ThreadSafeBus:
-    raise TypeError(f'Interface not supported yet: {parameters.interface_name}')
-
-
-_CONSTRUCTORS: typing.DefaultDict[str, typing.Callable[[_InterfaceParameters],
-                                                       can.ThreadSafeBus]] = collections.defaultdict(
+    raise TypeError(f"Interface not supported yet: {parameters.interface_name}")
+
+
+_CONSTRUCTORS: typing.DefaultDict[
+    str, typing.Callable[[_InterfaceParameters], can.ThreadSafeBus]
+] = collections.defaultdict(
     lambda: _construct_any,
     {
-        'socketcan': _construct_socketcan,
-        'kvaser':    _construct_kvaser,
-        'slcan':     _construct_slcan,
-        'pcan':      _construct_pcan,
-        'virtual':   _construct_virtual,
-    }
+        "socketcan": _construct_socketcan,
+        "kvaser": _construct_kvaser,
+        "slcan": _construct_slcan,
+        "pcan": _construct_pcan,
+        "virtual": _construct_virtual,
+    },
 )
 
 
-class PythonCANMedia(_media.Media):
-=======
 class PythonCANMedia(Media):
->>>>>>> dc4abecd
     """
     A media interface adapter for `python-can <https://github.com/hardbyte/python-can>`_.
 
     - Usage example for PCAN-USB channel 1 (bitrate = 500k, mtu = 8, Node-ID = 10)::
-    
+
         CAN(can.media.pythoncan.PythonCANMedia('pcan:PCAN_USBBUS1',5000000,8),10)
     - Usage example for PCAN-USB channel 1 (nom.bitrate = 500k, data.bitrate = 2M, mtu = 8, Node-ID = 10)::
-    
+
         CAN(can.media.pythoncan.PythonCANMedia('pcan:PCAN_USBBUS1',[5000000,2000000],8),10)
     - Usage example for Kvaser channel 0 (bitrate = 500k, mtu = 8, Node-ID = 10)::
-    
+
         CAN(can.media.pythoncan.PythonCANMedia('kvaser:0',5000000,8),10)
     """
-    
+
     MAXIMAL_TIMEOUT_SEC = 0.001
 
     def __init__(self, iface_name: str, bitrate: typing.Union[int, typing.Tuple[int, int]], mtu: int) -> None:
         """
         CAN Classic/FD are possible. CAN FD is used if MTU value > 8 or two bitrates are used (nom and data).
-        
+
         :param iface_name: Interface name consisting of interface and channel separated with a colon.
             E.g., ``kvaser:0``.
 
-        :param bitrate: bitrate value in bauds. 
+        :param bitrate: bitrate value in bauds.
             Single integer for CAN Classic, two values for CAN FD.
-        
+
         :param mtu: The maximum data field size in bytes.
             This value must belong to Media.VALID_MTU_SET.
 
         """
-        self._conn_name = str(iface_name).split(':')
+        self._conn_name = str(iface_name).split(":")
         if len(self._conn_name) != 2:
-            raise pyuavcan.transport.InvalidMediaConfigurationError(
+            raise InvalidMediaConfigurationError(
                 "Interface name %r does not match the format 'interface:channel'" % str(iface_name)
             )
         if mtu not in self.VALID_MTU_SET:
-            raise RuntimeError(f'Wrong MTU value: {mtu}')
+            raise RuntimeError(f"Wrong MTU value: {mtu}")
         self._mtu = int(mtu)
         self._loop = asyncio.get_event_loop()
         self._closed = False
@@ -196,16 +184,16 @@
         self._is_fd = self._mtu > min(self.VALID_MTU_SET) or len(set(bitrate)) > 1
         params: typing.Union[_FDInterfaceParameters, _ClassicInterfaceParameters]
         if self._is_fd:
-            params = _FDInterfaceParameters(interface_name=self._conn_name[0],
-                                            channel_name=self._conn_name[1],
-                                            bitrate=bitrate)
+            params = _FDInterfaceParameters(
+                interface_name=self._conn_name[0], channel_name=self._conn_name[1], bitrate=bitrate
+            )
         else:
-            params = _ClassicInterfaceParameters(interface_name=self._conn_name[0],
-                                                 channel_name=self._conn_name[1],
-                                                 bitrate=bitrate[0])
+            params = _ClassicInterfaceParameters(
+                interface_name=self._conn_name[0], channel_name=self._conn_name[1], bitrate=bitrate[0]
+            )
         self._bus = _CONSTRUCTORS[self._conn_name[0]](params)
         self._loopback_lock = threading.Lock()
-        self._loop_frames: typing.List[_media.DataFrame] = []
+        self._loop_frames: typing.List[DataFrame] = []
         super(PythonCANMedia, self).__init__()
 
     @property
@@ -214,7 +202,7 @@
 
     @property
     def interface_name(self) -> str:
-        return ':'.join(self._conn_name)
+        return ":".join(self._conn_name)
 
     @property
     def mtu(self) -> int:
@@ -222,148 +210,129 @@
 
     @property
     def number_of_acceptance_filters(self) -> int:
-        #just a placeholder to avoid error
+        # just a placeholder to avoid error
         return 1
 
-<<<<<<< HEAD
-    def start(self, handler: _media.Media.ReceivedFramesHandler, no_automatic_retransmission: bool) -> None:
+    def start(self, handler: Media.ReceivedFramesHandler, no_automatic_retransmission: bool) -> None:
         if self._maybe_thread is None:
-            self._maybe_thread = threading.Thread(target=self._thread_function,
-                                                  name=str(self),
-                                                  args=(handler,),
-                                                  daemon=True)
+            self._maybe_thread = threading.Thread(
+                target=self._thread_function, name=str(self), args=(handler,), daemon=True
+            )
             self._maybe_thread.start()
             if no_automatic_retransmission:
-                _logger.info('%s non-automatic retransmission is not supported', self)
+                _logger.info("%s non-automatic retransmission is not supported", self)
         else:
-            raise RuntimeError('The RX frame handler is already set up')
-
-    def configure_acceptance_filters(self, configuration: typing.Sequence[_media.FilterConfiguration]) -> None:
+            raise RuntimeError("The RX frame handler is already set up")
+
+    def configure_acceptance_filters(self, configuration: typing.Sequence[FilterConfiguration]) -> None:
         if self._closed:
-            raise pyuavcan.transport.ResourceClosedError(repr(self))
+            raise ResourceClosedError(repr(self))
         filters = []
         for f in configuration:
             f_dict = {}
-            f_dict['can_id'] = f.identifier
-            f_dict['can_mask'] = f.mask
-            f_dict['extended'] = f.format == _media.FrameFormat.EXTENDED
+            f_dict["can_id"] = f.identifier
+            f_dict["can_mask"] = f.mask
+            f_dict["extended"] = f.format == FrameFormat.EXTENDED
             filters.append(f_dict)
-        _logger.info('Acceptance filters activated: %s', ', '.join(map(str, configuration)))
+        _logger.info("Acceptance filters activated: %s", ", ".join(map(str, configuration)))
         self._bus.set_filters(filters)
 
     def send_msg(self, msg: can.Message, timeout: float) -> None:
         self._bus.send(msg, timeout=timeout)
 
-    async def send_until(self, frames: typing.Iterable[_media.DataFrame], monotonic_deadline: float) -> int:
+    async def send(self, frames: typing.Iterable[Envelope], monotonic_deadline: float) -> int:
         num_sent = 0
         for f in frames:
             if self._closed:
-                raise pyuavcan.transport.ResourceClosedError(repr(self))
-            message = can.Message(arbitration_id=f.identifier, is_extended_id=(f.format == _media.FrameFormat.EXTENDED), data=f.data, is_fd=self._is_fd)
+                raise ResourceClosedError(repr(self))
+            message = can.Message(
+                arbitration_id=f.frame.identifier,
+                is_extended_id=(f.frame.format == FrameFormat.EXTENDED),
+                data=f.frame.data,
+                is_fd=self._is_fd,
+            )
             if f.loopback:
                 with self._loopback_lock:
-                    self._loop_frames.append(f)
+                    self._loop_frames.append(f.frame)
             try:
                 await self._loop.run_in_executor(
                     self._background_executor,
-                    lambda: self.send_msg(message, timeout=monotonic_deadline - self._loop.time())
+                    lambda: self.send_msg(message, timeout=monotonic_deadline - self._loop.time()),
                 )
             except asyncio.TimeoutError:
                 break
             else:
                 num_sent += 1
         return num_sent
-=======
-    def start(self, handler: Media.ReceivedFramesHandler, no_automatic_retransmission: bool) -> None:
-        raise NotImplementedError
-
-    def configure_acceptance_filters(self, configuration: typing.Sequence[FilterConfiguration]) -> None:
-        _logger.warning(
-            "%s FIXME: acceptance filter configuration is not yet implemented; please submit patches! "
-            "Requested configuration: %s",
-            self,
-            ", ".join(map(str, configuration)),
-        )
-
-    async def send(self, frames: typing.Iterable[Envelope], monotonic_deadline: float) -> int:
-        raise NotImplementedError
->>>>>>> dc4abecd
 
     def close(self) -> None:
         self._closed = True
         try:
             self._bus.shutdown()
         except Exception:
-            _logger.exception('Bus closing error')
+            _logger.exception("Bus closing error")
 
     @staticmethod
     def list_available_interface_names() -> typing.Iterable[str]:
         return []  # No support is possible now
 
-    def _thread_function(self, handler: _media.Media.ReceivedFramesHandler) -> None:
-        def handler_wrapper(frs: typing.Sequence[_media.TimestampedDataFrame]) -> None:
+    def _thread_function(self, handler: Media.ReceivedFramesHandler) -> None:
+        def handler_wrapper(frs: typing.List[typing.Tuple[Timestamp, Envelope]]) -> None:
             try:
                 if not self._closed:  # Don't call after closure to prevent race conditions and use-after-close.
                     handler(frs)
             except Exception as exc:
-                _logger.exception('%s unhandled exception in the receive handler: %s; lost frames: %s', self, exc, frs)
+                _logger.exception("%s unhandled exception in the receive handler: %s; lost frames: %s", self, exc, frs)
 
         while not self._closed:
             try:
-                frames: typing.List[_media.TimestampedDataFrame] = []
+                frames: typing.List[typing.Tuple[Timestamp, Envelope]] = []
                 try:
-                    msg = self._read_frame()
-                    if msg is not None:
-                        frames.append(msg)
+                    item = self._read_frame()
+                    if item is not None:
+                        frames.append(item)
                 except OSError as ex:
                     raise
                 if len(self._loop_frames) > 0:
+                    loop_ts = Timestamp.now()
                     with self._loopback_lock:
                         for frame in self._loop_frames:
-                            loop_ts = pyuavcan.transport.Timestamp.now()
-                            frames.append(_media.TimestampedDataFrame(identifier=frame.identifier,
-                                                                      data=frame.data,
-                                                                      format=frame.format,
-                                                                      loopback=frame.loopback,
-                                                                      timestamp=loop_ts))
+                            frames.append(
+                                (
+                                    loop_ts,
+                                    Envelope(DataFrame(frame.format, frame.identifier, frame.data), loopback=True),
+                                )
+                            )
                         self._loop_frames.clear()
                 if len(frames) > 0:
                     self._loop.call_soon_threadsafe(handler_wrapper, frames)
             except OSError as ex:
                 if not self._closed:
-                    _logger.exception('%s thread input/output error; stopping: %s', self, ex)
+                    _logger.exception("%s thread input/output error; stopping: %s", self, ex)
                 break
             except Exception as ex:
-                _logger.exception('%s thread failure: %s', self, ex)
+                _logger.exception("%s thread failure: %s", self, ex)
                 if not self._closed:
-                    time.sleep(1)       # Is this an adequate failure management strategy?
+                    time.sleep(1)  # Is this an adequate failure management strategy?
 
         self._closed = True
-        _logger.info('%s thread is about to exit', self)
-
-    def _read_frame(self) -> _media.TimestampedDataFrame:
+        _logger.info("%s thread is about to exit", self)
+
+    def _read_frame(self) -> typing.Optional[typing.Tuple[Timestamp, Envelope]]:
         msg = self._bus.recv(self.MAXIMAL_TIMEOUT_SEC)
         if msg is not None:
-            ts_system_ns = time.time_ns()
-            ts_mono_ns = time.monotonic_ns()
-            timestamp = pyuavcan.transport.Timestamp(system_ns=ts_system_ns, monotonic_ns=ts_mono_ns)
-            loopback = False      # no possibility to get real loopback yet
-            out = self._parse_native_frame(msg, loopback=loopback, timestamp=timestamp)
-            if out is not None:
-                return out
+            timestamp = Timestamp.now()
+            loopback = False  # no possibility to get real loopback yet
+            frame = self._parse_native_frame(msg)
+            if frame is not None:
+                return timestamp, Envelope(frame, loopback=loopback)
+        return None
 
     @staticmethod
-    def _parse_native_frame(msg: can.Message,
-                            loopback: bool,
-                            timestamp: pyuavcan.transport.Timestamp) \
-            -> typing.Optional[_media.TimestampedDataFrame]:
+    def _parse_native_frame(msg: can.Message) -> typing.Optional[DataFrame]:
         if msg.is_error_frame:  # error frame, ignore silently
-            _logger.debug('Frame dropped: id_raw=%08x', msg.arbitration_id)
+            _logger.debug("Frame dropped: id_raw=%08x", msg.arbitration_id)
             return None
-        frame_format = _media.FrameFormat.EXTENDED if msg.is_extended_id else _media.FrameFormat.BASE
+        frame_format = FrameFormat.EXTENDED if msg.is_extended_id else FrameFormat.BASE
         data = msg.data
-        return _media.TimestampedDataFrame(identifier=msg.arbitration_id,
-                                           data=data,
-                                           format=frame_format,
-                                           loopback=loopback,
-                                           timestamp=timestamp)+        return DataFrame(frame_format, msg.arbitration_id, data)