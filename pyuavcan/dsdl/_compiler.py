#
# Copyright (c) 2019 UAVCAN Development Team
# This software is distributed under the terms of the MIT License.
# Author: Pavel Kirienko <pavel.kirienko@zubax.com>
#

import gzip
import typing
import pickle
import base64
import keyword
import pathlib
import builtins
import itertools
import dataclasses

import pydsdl
import nunavut
import nunavut.jinja
<<<<<<< HEAD
import nunavut.postprocessors
=======

import pyuavcan


ILLEGAL_IDENTIFIERS: typing.Set[str] = set(map(str, list(keyword.kwlist) + dir(builtins)))
"""
Set of identifier names that are automatically stropped by the DSDL compiler.
The stropping is necessary because these identifiers cannot be safely overridden in a Python program.
Stropping is implemented by the addition of one underscore at the end of a disallowed identifier;
e.g., ``if`` transforms into ``if_``. This applies to all entities, including module names.
This is not to be confused with identifiers reserved by the DSDL language itself -- those are managed entirely
by the DSDL front-end, this library is not concerned with that at all.
"""
>>>>>>> 7cc79786

_AnyPath = typing.Union[str, pathlib.Path]

_TEMPLATE_DIRECTORY: pathlib.Path = pathlib.Path(__file__).absolute().parent / pathlib.Path('_templates')

#: Read-only for all because the files are autogenerated and should not be edited manually.
_OUTPUT_FILE_PERMISSIONS = 0o444


@dataclasses.dataclass(frozen=True)
class GeneratedPackageInfo:
    path: pathlib.Path
    """
    Path to the directory that contains the top-level ``__init__.py``.
    """

    models: typing.List[pydsdl.CompositeType]
    """
    List of PyDSDL objects describing the source DSDL definitions.
    This can be used for arbitrarily complex introspection and reflection.
    """

<<<<<<< HEAD
    #: The name of the generated package, which is the same as the name of the DSDL root namespace unless
    #: the name had to be stropped. See ``nunavut.lang.py.PYTHON_RESERVED_IDENTIFIERS``.
=======
>>>>>>> 7cc79786
    name: str
    """
    The name of the generated package, which is the same as the name of the DSDL root namespace unless
    the name had to be stropped. See :data:`ILLEGAL_IDENTIFIERS`.
    """


def generate_package(root_namespace_directory:        _AnyPath,
                     lookup_directories:              typing.Iterable[_AnyPath] = (),
                     output_directory:                typing.Optional[_AnyPath] = None,
                     allow_unregulated_fixed_port_id: bool = False) -> GeneratedPackageInfo:
    """
    This function runs the DSDL compiler, converting a specified DSDL root namespace into a Python package.
    In the generated package, nested DSDL namespaces are represented as Python subpackages,
    DSDL types as Python classes, type version numbers as class name suffixes separated via underscores
    (like ``Type_1_0``), constants as class attributes, fields as properties.
    For a more detailed information on how to use generated types, just generate them and read the resulting
    code -- it is made to be human-readable and contains docstrings.

    Generated packages can be freely moved around the file system or even deployed on other systems --
    they are fully location-invariant.

    Generated packages do not automatically import their nested subpackages. For example, if the application
    needs to use ``uavcan.node.Heartbeat.1.0``, it has to ``import uavcan.node`` explicitly; doing just
    ``import uavcan`` is not sufficient.

    If the source definition contains identifiers, type names, namespace components, or other entities whose
    names are listed in ``nunavut.lang.py.PYTHON_RESERVED_IDENTIFIERS``,
    the compiler applies stropping by suffixing such entities with an underscore ``_``.

    A small subset of applications may require access to a generated entity without knowing in advance whether
    its name is a reserved identifier or not (i.e., whether it's stropped or not). To simplify usage,
    this submodule provides helper functions
    :func:`pyuavcan.dsdl.get_attribute` and :func:`pyuavcan.dsdl.set_attribute` that provide access to generated
    class/object attributes using their original names before stropping.
    Likewise, the function :func:`pyuavcan.dsdl.get_model` can find a generated type even if any of its name
    components are stropped; e.g., a DSDL type ``str.Type.1.0`` would be imported as ``str_.Type_1_0``.

    The above, however, is irrelevant for an application that does not require genericity (vast majority of
    applications don't), so a much easier approach in that case is just to look at the generated code and see
    if there are any stropped identifiers in it, and then just use appropriate names statically.

    The recommended usage pattern for this function is lazy generation.
    First, if the ``output_directory`` is specified, add it to :data:`sys.path` to make its contents importable.
    If the output directory is not specified, the current working directory is used,
    which can be imported from by default so it is not necessary to modify the import lookup path in this case.
    Then try importing the target DSDL-generated package. If the attempt is successful, our job here is done.
    Otherwise, the package(s) need(s) to be generated by invoking this function,
    and then another import attempt will have to be made.
    Beware that before retrying the import it's necessary to invoke :func:`importlib.invalidate_caches`.

    A package generated for a particular version of PyUAVCAN may be incompatible with any other version of the
    library. If your application relies on lazy generation, consider including the library version string
    :data:`pyuavcan.__version__` in ``output_directory``, so that the generated package cache is
    invalidated automatically when a different version of the library is used.

    Having generated a package, consider updating the include path set of your Python IDE to take advantage
    of code completion and static type checking.

    When using PyUAVCAN from an interactive session (e.g., REPL or Jupyter), it is usually more convenient
    to generate packages using the command-line tool rather than invoking this function manually.
    Please refer to the command-line tool documentation for details.

    :param root_namespace_directory: The source DSDL root namespace directory path. The last component of the path
        is the name of the root namespace. For example, to generate package for the root namespace ``uavcan``,
        the path would be like ``foo/bar/uavcan``.

    :param lookup_directories: An iterable of DSDL root namespace directory paths where to search for referred DSDL
        definitions. The format of each path is the same as for the previous parameter; i.e., the last component
        of each path is a DSDL root namespace name. If you are generating code for a vendor-specific DSDL root
        namespace, make sure to provide at least the path to the standard ``uavcan`` namespace directory here.

    :param output_directory: The generated Python package directory will be placed into this directory.
        If not specified or None, the current working directory is used.
        For example, if this argument equals ``foo/bar``, and the DSDL root namespace name is ``uavcan``,
        the top-level ``__init__.py`` of the generated package will end up in ``foo/bar/uavcan/__init__.py``.
        The directory tree will be created automatically if it does not exist (like ``mkdir -p``).
        If the destination exists, it will be silently written over.
        In production, applications are recommended to shard the output directory by the library version number
        to avoid compatibility issues with code generated by older versions of the library.

    :param allow_unregulated_fixed_port_id: If True, the DSDL processing front-end will not reject unregulated
        data types with fixed port-ID. If you are not sure what it means, do not use it, and read the UAVCAN
        specification first. The default is False.

    :return: An instance of :class:`GeneratedPackageInfo` describing the generated package.

    :raises: :class:`OSError` if required operations on the file system could not be performed;
        ``pydsdl.InvalidDefinitionError`` if the source DSDL definitions are invalid;
        ``pydsdl.InternalError`` if there is a bug in the DSDL processing front-end;
        :class:`ValueError` if any of the arguments are otherwise invalid.

    The following table is an excerpt from the UAVCAN specification. Observe that *unregulated fixed port identifiers*
    are prohibited by default, but it can be overridden.

    +-------+---------------------------------------------------+----------------------------------------------+
    |Scope  | Regulated                                         | Unregulated                                  |
    +=======+===================================================+==============================================+
    |Public |Standard and contributed (e.g., vendor-specific)   |Definitions distributed separately from the   |
    |       |definitions. Fixed port identifiers are allowed;   |UAVCAN specification. Fixed port identifiers  |
    |       |they are called *"regulated port-IDs"*.            |are *not allowed*.                            |
    +-------+---------------------------------------------------+----------------------------------------------+
    |Private|Nonexistent category.                              |Definitions that are not available to anyone  |
    |       |                                                   |except their authors. Fixed port identifiers  |
    |       |                                                   |are permitted (although not recommended); they|
    |       |                                                   |are called *"unregulated fixed port-IDs"*.    |
    +-------+---------------------------------------------------+----------------------------------------------+

    Here is a brief usage example:

    >>> import sys
    >>> import pathlib
    >>> import tempfile
    >>> import importlib
    >>> import pyuavcan
    >>> dsdl_generated_dir = pathlib.Path(tempfile.gettempdir(), 'dsdl-for-my-program', pyuavcan.__version__)
    >>> dsdl_generated_dir.mkdir(parents=True, exist_ok=True)
    >>> sys.path.insert(0, str(dsdl_generated_dir))
    >>> try:
    ...     import sirius_cyber_corp
    ...     import uavcan.si.sample.volumetric_flow_rate
    ... except (ImportError, AttributeError):
    ...     _ = pyuavcan.dsdl.generate_package(root_namespace_directory='tests/dsdl/namespaces/sirius_cyber_corp',
    ...                                        lookup_directories=['tests/public_regulated_data_types/uavcan'],
    ...                                        output_directory=dsdl_generated_dir)
    ...     _ = pyuavcan.dsdl.generate_package(root_namespace_directory='tests/public_regulated_data_types/uavcan',
    ...                                        output_directory=dsdl_generated_dir)
    ...     importlib.invalidate_caches()
    ...     import sirius_cyber_corp
    ...     import uavcan.si.sample.volumetric_flow_rate
    """
    # Read the DSDL definitions
    composite_types = pydsdl.read_namespace(root_namespace_directory=str(root_namespace_directory),
                                            lookup_directories=list(map(str, lookup_directories)),
                                            allow_unregulated_fixed_port_id=allow_unregulated_fixed_port_id)
    root_namespace_name, = set(map(lambda x: x.root_namespace, composite_types))  # type: str,

    # Template primitives
    filters = {
        'pickle':            _pickle_object,
        'numpy_scalar_type': _numpy_scalar_type,
    }

    tests = {
        'PaddingField': lambda x: isinstance(x, pydsdl.PaddingField),
        'saturated':    _test_if_saturated,
    }

    # Generate code
<<<<<<< HEAD
    language_context = nunavut.lang.LanguageContext('py')
    root_ns = nunavut.build_namespace_tree(types=composite_types,
                                           root_namespace_dir=root_namespace_directory,
                                           output_dir=str(package_parent_directory),
                                           language_context=language_context)
=======
    output_directory = pathlib.Path.cwd() if output_directory is None else output_directory
    # TODO: add support for stropping; see https://github.com/UAVCAN/nunavut/issues/23.
    root_ns = nunavut.build_namespace_tree(types=composite_types,
                                           root_namespace_dir=root_namespace_directory,
                                           output_dir=str(output_directory),
                                           extension='.py',
                                           namespace_output_stem='__init__')
>>>>>>> 7cc79786
    generator = nunavut.jinja.Generator(namespace=root_ns,
                                        generate_namespace_types=True,
                                        language_context=language_context,
                                        templates_dir=_TEMPLATE_DIRECTORY,
                                        followlinks=True,
                                        additional_filters=filters,
                                        additional_tests=tests)
    generator.generate_all(
        post_processors=[
            nunavut.postprocessors.SetFileMode(_OUTPUT_FILE_PERMISSIONS),
            nunavut.postprocessors.LimitEmptyLines(2),
            nunavut.postprocessors.TrimTrailingWhitespace(),
        ],
    )

    return GeneratedPackageInfo(path=pathlib.Path(output_directory) / pathlib.Path(root_namespace_name),
                                models=composite_types,
                                name=root_namespace_name)


def _pickle_object(x: typing.Any) -> str:
    pck: str = base64.b85encode(gzip.compress(pickle.dumps(x, protocol=4))).decode().strip()
    segment_gen = map(''.join, itertools.zip_longest(*([iter(pck)] * 100), fillvalue=''))
    return '\n'.join(repr(x) for x in segment_gen)


def _numpy_scalar_type(t: pydsdl.Any) -> str:
    def pick_width(w: int) -> int:
        for o in [8, 16, 32, 64]:
            if w <= o:
                return o
        raise ValueError(f'Invalid bit width: {w}')  # pragma: no cover

    if isinstance(t, pydsdl.BooleanType):
        return f'_np_.bool'
    elif isinstance(t, pydsdl.SignedIntegerType):
        return f'_np_.int{pick_width(t.bit_length)}'
    elif isinstance(t, pydsdl.UnsignedIntegerType):
        return f'_np_.uint{pick_width(t.bit_length)}'
    elif isinstance(t, pydsdl.FloatType):
        return f'_np_.float{pick_width(t.bit_length)}'
    else:
        assert not isinstance(t, pydsdl.PrimitiveType), 'Forgot to handle some primitive types'
        return f'_np_.object_'


def _test_if_saturated(t: pydsdl.PrimitiveType) -> bool:
    if isinstance(t, pydsdl.PrimitiveType):
        return {
            pydsdl.PrimitiveType.CastMode.SATURATED: True,
            pydsdl.PrimitiveType.CastMode.TRUNCATED: False,
        }[t.cast_mode]
    else:  # pragma: no cover
        raise TypeError(f'Cast mode is not defined for {type(t).__name__}')<|MERGE_RESOLUTION|>--- conflicted
+++ resolved
@@ -17,23 +17,10 @@
 import pydsdl
 import nunavut
 import nunavut.jinja
-<<<<<<< HEAD
 import nunavut.postprocessors
-=======
 
 import pyuavcan
 
-
-ILLEGAL_IDENTIFIERS: typing.Set[str] = set(map(str, list(keyword.kwlist) + dir(builtins)))
-"""
-Set of identifier names that are automatically stropped by the DSDL compiler.
-The stropping is necessary because these identifiers cannot be safely overridden in a Python program.
-Stropping is implemented by the addition of one underscore at the end of a disallowed identifier;
-e.g., ``if`` transforms into ``if_``. This applies to all entities, including module names.
-This is not to be confused with identifiers reserved by the DSDL language itself -- those are managed entirely
-by the DSDL front-end, this library is not concerned with that at all.
-"""
->>>>>>> 7cc79786
 
 _AnyPath = typing.Union[str, pathlib.Path]
 
@@ -56,15 +43,10 @@
     This can be used for arbitrarily complex introspection and reflection.
     """
 
-<<<<<<< HEAD
-    #: The name of the generated package, which is the same as the name of the DSDL root namespace unless
-    #: the name had to be stropped. See ``nunavut.lang.py.PYTHON_RESERVED_IDENTIFIERS``.
-=======
->>>>>>> 7cc79786
     name: str
     """
     The name of the generated package, which is the same as the name of the DSDL root namespace unless
-    the name had to be stropped. See :data:`ILLEGAL_IDENTIFIERS`.
+    the name had to be stropped. See ``nunavut.lang.py.PYTHON_RESERVED_IDENTIFIERS``.
     """
 
 
@@ -210,21 +192,12 @@
     }
 
     # Generate code
-<<<<<<< HEAD
+    output_directory = pathlib.Path.cwd() if output_directory is None else output_directory
     language_context = nunavut.lang.LanguageContext('py')
     root_ns = nunavut.build_namespace_tree(types=composite_types,
                                            root_namespace_dir=root_namespace_directory,
-                                           output_dir=str(package_parent_directory),
+                                           output_dir=str(output_directory),
                                            language_context=language_context)
-=======
-    output_directory = pathlib.Path.cwd() if output_directory is None else output_directory
-    # TODO: add support for stropping; see https://github.com/UAVCAN/nunavut/issues/23.
-    root_ns = nunavut.build_namespace_tree(types=composite_types,
-                                           root_namespace_dir=root_namespace_directory,
-                                           output_dir=str(output_directory),
-                                           extension='.py',
-                                           namespace_output_stem='__init__')
->>>>>>> 7cc79786
     generator = nunavut.jinja.Generator(namespace=root_ns,
                                         generate_namespace_types=True,
                                         language_context=language_context,
